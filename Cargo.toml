[package]
name = "nu_plugin_clipboard"
license = "MIT"
authors = ["Motalleb Fallahnezhad <fmotalleb@gmail.com>"]
keywords = ["nushell", "clipboard", "plugin"]
homepage = "https://github.com/FMotalleb/nu_plugin_clipboard"
repository = "https://github.com/FMotalleb/nu_plugin_clipboard"
description = "A nushell plugin to copy text into clipboard or get text from it."
version = "0.96.0"
edition = "2021"
readme = "README.md"

[dependencies]
<<<<<<< HEAD
nu-plugin = "0.95.0"
nu-protocol = { version = "0.95.0", features = ["plugin"] }
arboard = { version = "3.3.2", default-features = false }
nu-json = "0.95.0"
=======
nu-plugin = "0.96.0"
nu-protocol = { version = "0.96.0", features = ["plugin"] }
arboard = { version = "3.3.2", default_features = false }
nu-json = "0.96.0"
>>>>>>> 49401892

[features]
default = []
use-wayland = ["arboard/wayland-data-control"]
enforce-daemon = []<|MERGE_RESOLUTION|>--- conflicted
+++ resolved
@@ -11,17 +11,10 @@
 readme = "README.md"
 
 [dependencies]
-<<<<<<< HEAD
-nu-plugin = "0.95.0"
-nu-protocol = { version = "0.95.0", features = ["plugin"] }
-arboard = { version = "3.3.2", default-features = false }
-nu-json = "0.95.0"
-=======
 nu-plugin = "0.96.0"
 nu-protocol = { version = "0.96.0", features = ["plugin"] }
-arboard = { version = "3.3.2", default_features = false }
+arboard = { version = "3.3.2", default-features = false }
 nu-json = "0.96.0"
->>>>>>> 49401892
 
 [features]
 default = []
